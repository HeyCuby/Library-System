--- conflicted
+++ resolved
@@ -2,7 +2,7 @@
 
 ## Introduction
 
-This project is a comprehensive, command-line Library System built in Python. It provides a complete solution for managing a small personal or community library, including items like Books, DVDs, and Magazines.
+This project is a comprehensive, command-line **Library System** built in Python. It provides a complete solution for managing a small personal or community library, including items like **Books**, **DVDs**, and **Magazines**.
 
 The application features a fully interactive, menu-driven interface that does not require users to type commands. Instead, navigation is handled with keyboard arrows (`W/S` or `Up/Down`). Users can add new items, search the collection, view detailed information, and manage borrowing. All library data is persistently stored in a `JSON` file, ensuring that the state is saved between sessions.
 
@@ -11,7 +11,6 @@
 ## Features
 
 ### System & User Interface
-<<<<<<< HEAD
 
 - **Fully Interactive Menu:** Navigate using `W/S` or `Up/Down` arrow keys. Selections are made with `Enter` or `Space`.
 - **Cross-Platform Compatibility:** Single-key input detection works on Windows (`msvcrt`), macOS, and Linux (`tty`, `termios`).
@@ -33,30 +32,6 @@
 
 1. **Ensure Python 3.6+ is installed** on your system.
 2. **Clone the repository or download all `.py` files** into a single directory:
-=======
-- **Fully Interactive Menu:** Navigate the system using `W/S` or `Up`/`Down` arrow keys. Selections are made with `Enter` or `Space`. This modern CLI approach provides a smooth user experience.
-- **Cross-Platform Compatibility:** The system intelligently detects the operating system to provide single-key input detection on **Windows** (`msvcrt`), **macOS**, and **Linux** (`tty`, `termios`).
-- **coloured Terminal Output:** Utilizes the `colourama` library to provide clear, colour-coded feedback. Available items are marked with a green check (`✓`), unavailable items with a red cross (`✕`), and success/error messages are coloured for readability.
-- **Robust Data Handling:**
-    - On startup, the system loads all data from `library_data.json`.
-    - It now includes **error checking** for corrupted data, including handling of duplicate Item IDs to prevent crashes.
-- **First-Run Setup:** If no `library_data.json` file is found, the application automatically populates itself with a "canned demo" - a predefined set of items - to showcase its features immediately.
-
-### Item & Library Management
-- **Add New Items:** A guided, step-by-step process allows users to add new Books, DVDs, or Magazines to the library. The system includes input validation to ensure data like numbers and dates are entered correctly.
-- **View Item Details:** After searching for an item, users can select an item from the results to view its full, formatted details in a dedicated screen.
-- **Comprehensive Listing:** Users can choose to list:
-    - All items in the library.
-    - Only items that are currently available to borrow.
-    - Only items that have been borrowed.
-- **Borrow & Return Items:** Items are borrowed and returned through a dedicated interactive selection menu, preventing invalid inputs.
-- **Powerful Search:** A case-insensitive search allows users to find any item by querying its title or unique ID.
-
-## Installation
-
-1.  **Ensure Python 3.6+ is installed** on your system and accessible from the command line.
-2.  **Clone the repository** or **download all `.py` files** into a single project directory.
->>>>>>> 1d193d8b
     ```sh
     git clone https://github.com/HeyCuby/Library-System.git
     cd Library-System
@@ -70,15 +45,9 @@
 
 ## How to Run the Program
 
-<<<<<<< HEAD
 1. Open your terminal or command prompt.
 2. Navigate to the project directory.
 3. Run the application:
-=======
-1.  Open your terminal or command prompt.
-2.  Navigate to the directory where you saved the project files.
-3.  Run the application by executing the main script:
->>>>>>> 1d193d8b
     ```sh
     python main.py
     ```
@@ -96,36 +65,19 @@
 4. **View details:** Select a result to see details (e.g., "DVD: 'The Matrix' directed by Wachowskis | Duration: 136 min | ID: D001").
 5. **Return to menu:** Press `Enter` to go back, or `q` to return to the main menu.
 
-<<<<<<< HEAD
 ---
-=======
-1.  **User wants to add a book.** They navigate to "Add a New Item" and press `Enter`.
-2.  **The system asks for the item type.** The user selects "Book".
-3.  **The program prompts for details.** The user enters the Title, ID, Author, Page Count, and Genre, with the system validating the numerical input for pages.
-4.  **A success message is displayed:** "Successfully added 'New Book Title' to the library." The data is saved.
-5.  **User wants to find an item.** They select "Search for an Item" and enter the query `Matrix`.
-6.  **The system shows a menu of search results:** "DVD: 'The Matrix' (ID: D001)".
-7.  **The user selects the item** from the results menu to see more information.
-8.  **A new screen appears,** displaying the formatted details: "DVD: 'The Matrix' directed by Wachowskis | Duration: 136 min | ID: D001".
-9.  The user presses `Enter` to go back to the search results, and then `q` to return to the main menu.
->>>>>>> 1d193d8b
 
 ## Class Hierarchy & Inheritance
 
-<<<<<<< HEAD
 The system uses object-oriented programming with a clear class hierarchy:
 
 ```
-=======
-The project's object-oriented structure is key to its functionality. The `LibraryItem` class is the foundation for all items.
-```sh
->>>>>>> 1d193d8b
 LibraryItem
 ├── Book
 ├── DVD
 └── Magazine
 ```
-<<<<<<< HEAD
+```
 
 - **LibraryItem:** Base class with common attributes (`title`, `author`, `itemId`, `available`) and methods (`borrow_item`, `return_item`, `is_available`, `display_info`).
 - **Book:** Adds `numPages` and `genre`.
@@ -135,8 +87,6 @@
 Each subclass **overrides** `display_info()` to display type-specific details, demonstrating polymorphism.
 
 > **Note:** Attribute names use `lowerCamelCase` (e.g., `itemId`, `numPages`) for consistency across all classes.
-=======
->>>>>>> 1d193d8b
 
 ---
 
@@ -172,16 +122,10 @@
 
 ### External Modules
 
-<<<<<<< HEAD
 - `colorama`: Adds coloured text output to the terminal.
-=======
-### External Modules (install with pip):
--   `colourama`: Used for adding coloured text output to the terminal.
->>>>>>> 1d193d8b
 
 Install with:
 ```sh
-<<<<<<< HEAD
 pip install colorama
 ```
 
@@ -195,7 +139,4 @@
 - Listing available and borrowed items
 - Searching and viewing item details
 
----
-=======
-pip install colourama
->>>>>>> 1d193d8b
+---